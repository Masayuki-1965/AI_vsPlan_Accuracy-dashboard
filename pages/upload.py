import streamlit as st
import pandas as pd
import numpy as np
import chardet
from utils.validators import validate_data, validate_required_columns
from utils.data_processor import (
    preview_data, 
    calculate_abc_classification, 
    validate_abc_categories, 
    get_abc_classification_summary,
    calculate_abc_classification_by_quantity,
    validate_abc_quantity_categories,
    calculate_default_quantity_ranges
)
from config.settings import ABC_CLASSIFICATION_SETTINGS, COLUMN_MAPPING
from config.ui_styles import HELP_TEXTS, ABC_EXPLANATION
from config.constants import DATA_PROCESSING_CONSTANTS, UI_DISPLAY_CONSTANTS

def show():
    """データセット作成ページを表示"""
    
    # カスタムCSS（UI/UXデザインガイド準拠）
    st.markdown("""
    <style>
    .main-title {
        font-size: 2.2em;
        font-weight: bold;
        color: #1976d2;
        margin-bottom: 1em;
        margin-top: 1em;
    }
    .main-description {
        color: #666666;
        font-size: 1.05em;
        margin-bottom: 2em;
        line-height: 1.6;
    }
    .step-title {
        font-size: 1.4em;
        font-weight: bold;
        color: #1976d2;
        border-left: 4px solid #1976d2;
        padding-left: 12px;
        margin-bottom: 1em;
        margin-top: 2em;
    }
    .step-annotation {
        color: #666666;
        font-size: 0.95em;
        margin-bottom: 1.2em;
    }
    .section-subtitle {
        font-size: 1.1em;
        font-weight: bold;
        color: #333333;
        margin-bottom: 0.8em;
        margin-top: 1.2em;
    }
    .result-section {
        margin-top: 1.5em;
        margin-bottom: 2em;
    }
    </style>
    """, unsafe_allow_html=True)
    
    # セッション状態の初期化
    if 'original_data' not in st.session_state:
        st.session_state.original_data = None
    if 'uploaded_filename' not in st.session_state:
        st.session_state.uploaded_filename = None
    if 'data_columns' not in st.session_state:
        st.session_state.data_columns = []
    if 'current_mapping' not in st.session_state:
        st.session_state.current_mapping = {}
    if 'mapping_completed' not in st.session_state:
        st.session_state.mapping_completed = False
    if 'monthly_correction_enabled' not in st.session_state:
        st.session_state.monthly_correction_enabled = False
    if 'monthly_correction_completed' not in st.session_state:
        st.session_state.monthly_correction_completed = False
    if 'abc_categories' not in st.session_state:
        st.session_state.abc_categories = ABC_CLASSIFICATION_SETTINGS['default_categories'].copy()
    if 'abc_auto_generate' not in st.session_state:
        st.session_state.abc_auto_generate = True
    if 'abc_setting_mode' not in st.session_state:
        st.session_state.abc_setting_mode = 'ratio'
    if 'abc_quantity_categories' not in st.session_state:
        st.session_state.abc_quantity_categories = [
            {'name': 'A', 'min_value': 1000, 'description': 'A区分：高実績商品'},
            {'name': 'B', 'min_value': 100, 'description': 'B区分：中実績商品'},
            {'name': 'C', 'min_value': 0, 'description': 'C区分：低実績商品'}
        ]
    if 'selected_generation_categories' not in st.session_state:
        st.session_state.selected_generation_categories = []
    if 'abc_generation_completed' not in st.session_state:
        st.session_state.abc_generation_completed = False
    if 'custom_column_names' not in st.session_state:
        st.session_state.custom_column_names = {
            'Plan_01': '計画01',
            'Plan_02': '計画02',
            'AI_pred': 'AI予測値'
        }
    
    # 大項目タイトル（STEP1スタイルに統一）
    st.markdown("""
    <div style="
        background: #e8f4fd;
        color: #1976d2;
        padding: 1rem 1.5rem;
        border-radius: 12px;
        text-align: left;
        margin-bottom: 1rem;
        box-shadow: 0 1px 4px rgba(33, 150, 243, 0.1);
    ">
        <h2 style="
            font-size: 1.9rem;
            margin: 0 0 0.2rem 0;
            font-weight: 600;
            color: #1976d2;
        ">■ データセット作成</h2>
        <p style="
            font-size: 1.05rem;
            margin: 0;
            color: #4a90e2;
            line-height: 1.6;
        ">このセクションでは、AI予測値と現行計画値の精度を比較・分析するために必要なCSVデータを読み込み、分析用のデータセットを作成します。</p>
    </div>
    """, unsafe_allow_html=True)
    
    # STEP 1: CSVファイルアップロード
    show_step1()
    
    # STEP 2: データマッピング（データが読み込まれた場合のみ表示）
    if st.session_state.original_data is not None:
        show_step2()
    
    # STEP 3: 月別合計値補正（マッピングが完了した場合のみ表示）
    if st.session_state.mapping_completed:
        show_step3()
    
    # STEP 4: ABC区分自動生成（マッピングが完了した場合のみ表示）
    if st.session_state.mapping_completed:
        show_step4()

def show_step1():
    """STEP 1: CSVファイルアップロード"""
    st.markdown('<div class="step-title">CSVファイルアップロード</div>', unsafe_allow_html=True)
    st.markdown('<div class="step-annotation">Browse filesでファイルを指定、またはCSVファイルをドラッグ＆ドロップしてください。</div>', unsafe_allow_html=True)
    
    uploaded_file = st.file_uploader(
        "ファイル選択",
        type=['csv'],
        help=HELP_TEXTS['file_upload_help'],
        label_visibility="collapsed"
    )
    
    # 新しいファイルがアップロードされた場合
    if uploaded_file is not None:
        # ファイル名が変わった場合のみ処理
        if st.session_state.uploaded_filename != uploaded_file.name:
            try:
                # データ読み込み（エンコーディング自動判別）
                df, _ = read_csv_with_encoding(uploaded_file)
                
                # セッション状態に保存
                st.session_state.original_data = df
                st.session_state.uploaded_filename = uploaded_file.name
                st.session_state.data_columns = list(df.columns)
                st.session_state.current_mapping = {}
                st.session_state.mapping_completed = False
                st.session_state.monthly_correction_completed = False
                st.session_state.abc_generation_completed = False
                
                st.success(f"✅ データを読み込みました（{len(df)}行×{len(df.columns)}列）。下記にプレビューを表示します。")
                
            except Exception as e:
                st.error(f"❌ ファイル読み込みエラー: {str(e)}")
                return
    
    # データプレビューの表示（読み込み済みファイル情報は削除）
    if st.session_state.original_data is not None:
        
        # データプレビュー
        st.markdown('<div class="result-section">', unsafe_allow_html=True)
        st.markdown(f'<div class="section-subtitle">データプレビュー（上位{DATA_PROCESSING_CONSTANTS["default_preview_rows"]}件）</div>', unsafe_allow_html=True)
        
        df = st.session_state.original_data
        preview_df = df.head(DATA_PROCESSING_CONSTANTS['default_preview_rows']).copy()
        preview_df.index = range(UI_DISPLAY_CONSTANTS['selectbox_start_index'], len(preview_df) + UI_DISPLAY_CONSTANTS['selectbox_start_index'])
        st.dataframe(preview_df, use_container_width=True)
        st.markdown('</div>', unsafe_allow_html=True)

def show_step2():
    """STEP 2: データマッピング"""
    st.markdown('<div class="step-title">データマッピング</div>', unsafe_allow_html=True)
    st.markdown('<div class="step-annotation">読み込んだCSVデータの列名を、システム項目にマッピングしてください（＝対応する項目に紐づけます）。この設定は通常1回のみで完了します。</div>', unsafe_allow_html=True)
    
    # マッピング設定UI
    mapping = {}
    col1, col2 = st.columns(2)
    
    with col1:
        st.markdown("**必須項目**")
        mapping['P_code'] = st.selectbox(
            "商品コード（P_code）",
            options=[''] + st.session_state.data_columns,
            index=get_selectbox_index(st.session_state.data_columns, st.session_state.current_mapping.get('P_code', '')),
            help=HELP_TEXTS['product_code_help']
        )
        mapping['Date'] = st.selectbox(
            "年月（Date）",
            options=[''] + st.session_state.data_columns,
            index=get_selectbox_index(st.session_state.data_columns, st.session_state.current_mapping.get('Date', '')),
            help=HELP_TEXTS['date_help']
        )
        mapping['Actual'] = st.selectbox(
            "実績値（Actual）",
            options=[''] + st.session_state.data_columns,
            index=get_selectbox_index(st.session_state.data_columns, st.session_state.current_mapping.get('Actual', '')),
            help=HELP_TEXTS['actual_help']
        )
        mapping['AI_pred'] = st.selectbox(
            "AI予測値（AI_pred）", 
            options=[''] + st.session_state.data_columns,
            index=get_selectbox_index(st.session_state.data_columns, st.session_state.current_mapping.get('AI_pred', '')),
            help=HELP_TEXTS['ai_pred_help']
        )
        mapping['Plan_01'] = st.selectbox(
            "計画値01（Plan_01）",
            options=[''] + st.session_state.data_columns,
            index=get_selectbox_index(st.session_state.data_columns, st.session_state.current_mapping.get('Plan_01', '')),
            help=HELP_TEXTS['plan_01_help']
        )
        
    with col2:
        st.markdown("**任意項目**")
        mapping['category_code'] = st.selectbox(
            "分類（category_code）",
            options=[''] + st.session_state.data_columns,
            index=get_selectbox_index(st.session_state.data_columns, st.session_state.current_mapping.get('category_code', '')),
            help=HELP_TEXTS['class_01_help']
        )
        mapping['Plan_02'] = st.selectbox(
            "計画値02（Plan_02）",
            options=[''] + st.session_state.data_columns,
            index=get_selectbox_index(st.session_state.data_columns, st.session_state.current_mapping.get('Plan_02', '')),
            help=HELP_TEXTS['plan_02_help']
        )
        
        # 任意項目の説明を追加
        # スペース調整用
        st.markdown('<div style="margin-bottom: 0.5rem;"></div>', unsafe_allow_html=True)
        
        # ABC区分の選択（任意項目に移動）
        mapping['Class_abc'] = st.selectbox(
            "ABC区分（Class_abc）",
            options=[''] + st.session_state.data_columns,
            index=get_selectbox_index(st.session_state.data_columns, st.session_state.current_mapping.get('Class_abc', '')),
            help=HELP_TEXTS['abc_class_help']
        )
    
    # 任意項目についての説明
    st.markdown("---")
    st.markdown('<div class="step-annotation">※ 任意項目について：詳細分析を行う場合は「分類」を設定してください。既にABC区分を設定している場合は「ABC区分」をマッピングしてください。</div>', unsafe_allow_html=True)
    
    # 項目名変更機能の追加
    with st.expander("項目名の編集（任意）"):
        st.markdown('<div class="step-annotation">「計画値01」「計画値02」「AI予測値」は名称を変更できます。その他の項目は変更できません。</div>', unsafe_allow_html=True)
        
        col_custom1, col_custom2, col_custom3 = st.columns(3)
        
        with col_custom1:
            st.session_state.custom_column_names['Plan_01'] = st.text_input(
                "計画値01の表示名",
                value=st.session_state.custom_column_names['Plan_01'],
                max_chars=20
            )
        
        with col_custom2:
            st.session_state.custom_column_names['Plan_02'] = st.text_input(
                "計画値02の表示名",
                value=st.session_state.custom_column_names['Plan_02'],
                max_chars=20
            )
        
        with col_custom3:
            st.session_state.custom_column_names['AI_pred'] = st.text_input(
                "AI予測値の表示名",
                value=st.session_state.custom_column_names['AI_pred'],
                max_chars=20
            )
    
    # 現在のマッピング状態を更新
    st.session_state.current_mapping = mapping
    
    # マッピング実行ボタン
    if st.button("マッピングを適用する", type="primary", use_container_width=True):
        # 必須項目のチェック
        required_fields = ['P_code', 'Date', 'Actual', 'AI_pred', 'Plan_01']
        missing_fields = [field for field in required_fields if not mapping.get(field)]
        
        if missing_fields:
            st.error(f"❌ 必須項目が未設定です: {', '.join(missing_fields)}")
        else:
            try:
                # データマッピング実行
                with st.status("🔄 データマッピング実行中...", expanded=True) as status:
                    st.write("カラム名を変換中...")
                    
                    mapped_df = apply_mapping(st.session_state.original_data, mapping)
                    
                    # データ検証
                    st.write("🔍 データを検証中...")
                    validation_result = validate_mapped_data(mapped_df)
                    
                    if validation_result:
                        st.session_state.data = mapped_df
                        st.session_state.mapping = mapping
                        st.session_state.mapping_completed = True
                        st.write("✅ データマッピング完了")
                        status.update(label="✅ データマッピング完了", state="complete")
                        st.rerun()
                    else:
                        st.error("❌ データ検証でエラーが発生しました")
                        status.update(label="❌ データ検証エラー", state="error")
                        
            except Exception as e:
                st.error(f"❌ マッピング処理エラー: {str(e)}")
    
    # マッピング結果の表示
    if st.session_state.mapping_completed:
        st.markdown('<div class="result-section">', unsafe_allow_html=True)
        st.success("✅ マッピングが完了しました。変換後のデータプレビューを下記に表示していますので、ご確認ください。")
        
        # 変換後データプレビュー
        st.markdown('<div class="section-subtitle">変換後データプレビュー（上位5件）</div>', unsafe_allow_html=True)
        preview_df = st.session_state.data.head(5).copy()
        preview_df.index = range(1, len(preview_df) + 1)
        
        # 年月の表示形式を統一（YYYYMM → YYYY年MM月）
        if 'Date' in preview_df.columns:
            preview_df['Date'] = preview_df['Date'].apply(lambda x: 
                f"{str(x)[:4]}年{str(x)[4:6]}月" if len(str(x)) == 6 else str(x)
            )
        
        # カスタム項目名を反映
        display_names = get_display_column_names()
        preview_df_display = preview_df.copy()
        for col in preview_df_display.columns:
            if col in display_names:
                preview_df_display = preview_df_display.rename(columns={col: display_names[col]})
        
        st.dataframe(preview_df_display, use_container_width=True)
        
        st.markdown('</div>', unsafe_allow_html=True)

def show_step3():
    """STEP 3: 月別合計値補正"""
    st.markdown('<div class="step-title">月別合計値補正</div>', unsafe_allow_html=True)
    st.markdown('<div class="step-annotation">取り込んだデータの月別合計を、分類ごとに計画値01と一致するように調整します。調整対象は AI予測値と計画値02（存在する場合）です。</div>', unsafe_allow_html=True)
    
    # 月別合計値補正の選択
    st.session_state.monthly_correction_enabled = st.checkbox(
        "チェックすると月別合計値を補正します（全分類対象）",
        value=st.session_state.monthly_correction_enabled
    )
    
    if st.session_state.monthly_correction_enabled and not st.session_state.monthly_correction_completed:
        # 補正実行
        try:
            with st.status("🔄 月別合計値補正を実行中...", expanded=True) as status:
                st.write("分類ごとの月別合計値を分析中...")
                
                corrected_df = apply_monthly_correction(st.session_state.data)
                st.session_state.data = corrected_df
                st.session_state.monthly_correction_completed = True
                
                st.write("✅ 月別合計値補正完了")
                status.update(label="✅ 月別合計値補正完了", state="complete")
                st.rerun()
                
        except Exception as e:
            st.error(f"❌ 月別合計値補正エラー: {str(e)}")
    
    # 結果表示
    if st.session_state.monthly_correction_completed:
        st.markdown('<div class="result-section">', unsafe_allow_html=True)
        st.success("✅ 年月別データの集計結果です。月別合計値補正を実施した場合は、AI予測値と計画値の月別合計が一致しているかをご確認ください。")
        
        # 分類フィルター（エラー防止強化版）
        selected_category = '全て'  # デフォルト値
        
        try:
            # 分類データの存在確認と安全な処理
            has_category_data = False
            category_options = ['全て']
            
            if 'category_code' in st.session_state.data.columns:
                # 分類データの取得（null値を除外し、文字列として処理）
                category_values = st.session_state.data['category_code'].dropna()
                if not category_values.empty:
                    # 文字列変換して重複を除去
                    unique_categories = sorted(list(set(category_values.astype(str))))
                    if unique_categories:
                        category_options.extend(unique_categories)
                        has_category_data = True
            
            # 分類フィルターの表示
            if has_category_data:
                selected_category = st.selectbox(
                    "分類フィルター", 
                    category_options,
                    key="monthly_summary_filter",
                    help="分類ごとの月別合計値を確認できます"
                )
            else:
                pass  # 分類データがない場合は注釈を削除
        
        except Exception as e:
            st.warning(f"⚠️ 分類フィルター処理中にエラーが発生しました: {str(e)}")
            st.info("全データを表示します。")
        
        # 月別集計表の表示（フィルター適用）
        try:
            # 分類フィルターが適用された場合の処理
            if selected_category != '全て' and 'category_code' in st.session_state.data.columns:
                # 選択された分類でフィルタリング
                filtered_data = st.session_state.data[
                    st.session_state.data['category_code'].astype(str) == selected_category
                ]
                if not filtered_data.empty:
                    monthly_summary = create_monthly_summary_table(filtered_data)
                else:
                    st.warning(f"⚠️ 選択された分類「{selected_category}」にデータが見つかりません。")
                    monthly_summary = create_monthly_summary_table(st.session_state.data)
            else:
                # 全データまたは分類フィルターなしの場合
                monthly_summary = create_monthly_summary_table(st.session_state.data)
            
            # テーブル表示（Streamlit標準のcolumn_configで数値項目を左詰めカンマ付き）
            if not monthly_summary.empty:
                # カラム設定を動的に作成（均等割り）
                column_config = {
                    "年月": st.column_config.TextColumn(
                        "年月",
                        help="対象年月",
                        width="medium"
                    ),
                    "実績合計": st.column_config.TextColumn(
                        "実績合計",
                        help="実績値の合計",
                        width="medium"
                    )
                }
                
                # 動的なカラム名に対応
                for col in monthly_summary.columns:
                    if col not in ["年月", "実績合計"]:
                        column_config[col] = st.column_config.TextColumn(
                            col,
                            help=f"{col}の合計値",
                            width="medium"
                        )
                
                # 数値項目にカンマを追加
                formatted_summary = monthly_summary.copy()
                for col in formatted_summary.columns:
                    if col != "年月":  # 年月以外の数値項目
                        formatted_summary[col] = formatted_summary[col].apply(
                            lambda x: f"{x:,}" if isinstance(x, (int, float)) and str(x) != "合計" else x
                        )
                
                st.dataframe(
                    formatted_summary, 
                    use_container_width=True, 
                    hide_index=True,
                    column_config=column_config
                )
            else:
                st.warning("⚠️ 表示するデータがありません。")
                
        except Exception as e:
            st.error(f"❌ 月別集計表作成エラー: {str(e)}")
            st.info("データの内容を確認してください。")
        
        st.markdown('</div>', unsafe_allow_html=True)

def show_step4():
    """STEP 4: ABC区分自動生成"""
    st.markdown('<div class="step-title">ABC区分自動生成</div>', unsafe_allow_html=True)
    st.markdown('<div class="step-annotation">ABC区分を自動生成するか、既存を使用するかを選択してください。※ 一部分類のみを対象とした自動生成も可能です。</div>', unsafe_allow_html=True)
    
    # セッションステートでチェックボックスの状態を管理
    if 'execute_abc_generation' not in st.session_state:
        st.session_state.execute_abc_generation = False
    if 'use_existing_abc' not in st.session_state:
        st.session_state.use_existing_abc = False
    
    # ABC区分生成の選択肢（双方向排他制御）
    col1, col2 = st.columns(2)
    
    with col1:
        execute_abc_generation = st.checkbox(
            "チェックするとABC区分を自動生成します（分類単位）", 
            value=st.session_state.execute_abc_generation,
            disabled=st.session_state.use_existing_abc,
            key="abc_generation_checkbox"
        )
        st.session_state.execute_abc_generation = execute_abc_generation
    
    with col2:
        use_existing_abc = st.checkbox(
            "チェックすると既存のABC区分を使用します（全分類）", 
            value=st.session_state.use_existing_abc,
            disabled=st.session_state.execute_abc_generation,
            key="use_existing_abc_checkbox"
        )
        st.session_state.use_existing_abc = use_existing_abc
    
    # 排他制御: 一方が選択されたら他方をリセット
    if execute_abc_generation and use_existing_abc:
        # 両方がTrueになった場合は、後から変更された方を優先
        # この場合は直前の状態と比較して判断
        st.session_state.use_existing_abc = False
        st.rerun()
    
    # チェックボックスがOFFになった場合の処理
    if not execute_abc_generation and not use_existing_abc:
        st.session_state.abc_generation_completed = False
    
    if execute_abc_generation:
        # 区分設定方式の選択
        st.markdown('<div class="section-subtitle">設定方法</div>', unsafe_allow_html=True)
        abc_method_col1, abc_method_col2 = st.columns(2)
        
        with abc_method_col1:
            selected_method = st.radio("区分設定方式", ["構成比率で区分", "数量範囲で区分"], horizontal=True)
<<<<<<< HEAD
=======
            previous_mode = st.session_state.get('abc_setting_mode', 'ratio')
>>>>>>> 25688db8
            if selected_method == "構成比率で区分":
                st.session_state.abc_setting_mode = 'ratio'
            else:
                st.session_state.abc_setting_mode = 'quantity'
                # 数量範囲に切り替えた場合、デフォルト値を再計算
                if previous_mode != 'quantity':
                    st.session_state.abc_quantity_auto_calculated = False
        
        # 選択した方式の説明を表示
        if st.session_state.abc_setting_mode == 'ratio':
            st.info("実績値の多い順にソートし、指定した累積構成比率に基づいて分類単位ごとにABC分析を行います。 \n**※実績値＝全期間の実績値合計**")
        else:
            st.info("月平均実績値の多い順にソートし、指定した数量範囲に基づいて分類単位ごとにABC分析を行います。 \n**※月平均実績値＝全期間の実績値合計 ÷ 対象月数**")
        
        # 選択した方式に応じて説明文を全幅で表示
        if st.session_state.abc_setting_mode == 'ratio':
            st.info("実績値の多い順にソートし、指定した累積構成比率に基づいて分類単位ごとにABC分析を行います。 \n**※実績値＝全期間の実績値合計**")
        else:
            st.info("月平均実績値の多い順にソートし、指定した数量範囲に基づいて分類単位ごとにABC分析を行います。 \n**※月平均実績値＝全期間の実績値合計 ÷ 対象月数**")
        
        # 対象分類の選択
        if 'category_code' in st.session_state.data.columns:
            st.markdown('<div class="section-subtitle">対象分類選択</div>', unsafe_allow_html=True)
            available_categories = sorted(st.session_state.data['category_code'].dropna().unique().tolist())
            # 「全て」選択肢を先頭に追加
            category_options = ['全て'] + available_categories
            
            # 現在の選択状態を確認・調整
            current_selection = st.session_state.selected_generation_categories if hasattr(st.session_state, 'selected_generation_categories') else []
            
            selected_categories = st.multiselect(
                "「分類」フィルター（※ 複数選択可）",
                category_options,
                default=current_selection if current_selection else ['全て']
            )
            
            # 「全て」が選択された場合の処理
            if '全て' in selected_categories:
                # 「全て」と他の項目が同時選択された場合は「全て」のみにする
                if len(selected_categories) > 1:
                    selected_categories = ['全て']
                    st.rerun()
                # 選択が変更された場合、数量範囲のデフォルト値を再計算
                if st.session_state.get('selected_generation_categories') != []:
                    st.session_state.abc_quantity_auto_calculated = False
                st.session_state.selected_generation_categories = []  # 全分類対象の場合は空リストで処理
                st.info("💡 「全て」を選択：すべての分類に対して、同じ基準で分類単位ごとにABC区分を自動生成します。")
            else:
                # 選択が変更された場合、数量範囲のデフォルト値を再計算
                if st.session_state.get('selected_generation_categories') != selected_categories:
                    st.session_state.abc_quantity_auto_calculated = False
                st.session_state.selected_generation_categories = selected_categories
        
        # ABC区分設定の詳細設定
        show_abc_settings()
        
        # 実行ボタン
        if st.button("ABC区分自動生成を実行する", type="primary", use_container_width=True):
            execute_abc_generation_process()
    
    elif use_existing_abc:
        st.info("💡 既存のABC区分をそのまま使用して集計結果を表示します。")
        # チェックボックスがONになった時点で即座に集計結果を表示
        st.session_state.abc_generation_completed = True
    
    # 結果表示
    if st.session_state.abc_generation_completed:
        st.markdown('<div class="result-section">', unsafe_allow_html=True)
        st.success("✅ ABC区分の集計結果です。分類単位で内容を確認のうえ、必要に応じて分類フィルターで対象を選択し、ABC区分の自動生成を繰り返し実行してください。")
        
        # ABC区分集計結果の表示
        show_abc_generation_results()
        
        st.markdown('<div class="step-annotation">分類単位で複数回実行可能です。必要に応じて、分類フィルターから対象を選択して再実行してください。</div>', unsafe_allow_html=True)
        st.markdown('</div>', unsafe_allow_html=True)

def get_selectbox_index(options, value):
    """selectboxのindex値を取得"""
    try:
        if value in options:
            return options.index(value) + 1  # 空の選択肢があるため+1
        else:
            return 0
    except:
        return 0

def apply_mapping(df, mapping):
    """データフレームにマッピングを適用（カスタム項目名対応）"""
    mapped_df = pd.DataFrame()
    
    for system_field, csv_column in mapping.items():
        if csv_column and csv_column in df.columns:
            mapped_df[system_field] = df[csv_column]
    
    # ABC区分が未選択の場合は「未区分」で補完
    if 'Class_abc' not in mapped_df.columns or mapped_df['Class_abc'].isna().all():
        mapped_df['Class_abc'] = '未区分'
    
    # 分類データの安全な処理
    if 'category_code' in mapped_df.columns:
        # null値や空文字を適切に処理
        mapped_df['category_code'] = mapped_df['category_code'].fillna('未分類')
        # 文字列型に統一
        mapped_df['category_code'] = mapped_df['category_code'].astype(str)
        # 空文字列を「未分類」に置換
        mapped_df['category_code'] = mapped_df['category_code'].replace('', '未分類')
    
    return mapped_df

def get_display_column_names():
    """表示用のカラム名を取得"""
    display_names = COLUMN_MAPPING.copy()
    
    # カスタム項目名を反映
    if 'custom_column_names' in st.session_state:
        for key, custom_name in st.session_state.custom_column_names.items():
            if custom_name.strip():  # 空でない場合のみ
                # 10文字以内に省略
                if len(custom_name) > 10:
                    display_names[key] = custom_name[:9] + '…'
                else:
                    display_names[key] = custom_name
    
    return display_names

def read_csv_with_encoding(uploaded_file):
    """複数のエンコーディングを試してCSVファイルを読み込み"""
    # 日本語ファイル用の優先エンコーディング順序（Shift_JIS系を最優先）
    encodings = ['shift_jis', 'cp932', 'utf-8', 'utf-8-sig', 'euc-jp', 'iso-2022-jp', 'latin1']
    
    # まず文字エンコーディングを自動判別
    raw_data = uploaded_file.getvalue()
    detected = chardet.detect(raw_data)
    detected_encoding = detected.get('encoding', '').lower() if detected.get('encoding') else ''
    confidence = detected.get('confidence', 0)
    
    encoding_info = f"🔍 文字エンコーディング判別結果: {detected_encoding.upper() if detected_encoding else 'Unknown'} (信頼度: {confidence:.2f})"
    
    # MacRomanや低信頼度の場合は無視してShift_JISを強制的に最初に試行
    if detected_encoding == 'macroman':
        # MacRomanは日本語ファイルでは信頼できない - 完全に無視
        pass  # Shift_JISを最優先で試行
    elif confidence < 0.5:
        # 信頼度が低い場合もShift_JISを優先
        pass  # Shift_JISを最優先で試行
    elif detected_encoding and detected_encoding not in [enc.lower() for enc in encodings]:
        # 信頼度が高い場合のみ、その他の判別結果を試行リストに追加
        encodings.insert(0, detected_encoding)
    
    # 各エンコーディングを順番に試行
    last_error = None
    best_result = None
    best_score = -1
    encoding_results = []  # デバッグ用
    
    for encoding in encodings:
        try:
            # ファイルポインタをリセット
            uploaded_file.seek(0)
            
            # CSVファイルを読み込み（区切り文字とクォート文字を自動判別）
            df = read_csv_with_options(uploaded_file, encoding)
            
            # 読み込み後の品質スコアを計算
            quality_score = calculate_japanese_quality_score(df)
            encoding_results.append(f"{encoding}: {quality_score}/10")
            
            if quality_score > best_score:
                best_result = (df, encoding, quality_score)
                best_score = quality_score
            
            # 高品質な結果が得られた場合は即座に採用
            if quality_score >= 7:  # 10点満点中7点以上
                break
                
        except (UnicodeDecodeError, UnicodeError, LookupError) as e:
            encoding_results.append(f"{encoding}: エラー({type(e).__name__})")
            last_error = e
            continue
        except Exception as e:
            encoding_results.append(f"{encoding}: エラー({type(e).__name__})")
            last_error = e
            continue
    
    # 最良の結果を採用
    if best_result and best_score >= 2:  # 最低限の品質を満たす場合
        df, successful_encoding, score = best_result
        # 一般ユーザー向けにシンプルなメッセージを返す
        return df, f"✅ ファイル読み込み完了"
    
    # すべて失敗した場合
    if last_error:
        raise Exception(f"すべてのエンコーディングで読み込みに失敗しました。最後のエラー: {str(last_error)}")
    else:
        raise Exception("CSVファイルの読み込みに失敗しました")

def read_csv_with_options(uploaded_file, encoding):
    """CSVファイルを適切なオプションで読み込み"""
    # 区切り文字の候補
    separators = [',', ';', '\t', '|']
    
    # クォート文字の候補
    quote_chars = ['"', "'", None]
    
    best_df = None
    best_columns = 0
    
    for sep in separators:
        for quote_char in quote_chars:
            try:
                uploaded_file.seek(0)
                if quote_char is None:
                    df = pd.read_csv(uploaded_file, encoding=encoding, sep=sep, quoting=3)  # QUOTE_NONE
                else:
                    df = pd.read_csv(uploaded_file, encoding=encoding, sep=sep, quotechar=quote_char)
                
                # より多くのカラムを持つ結果を優先
                if len(df.columns) > best_columns and not df.empty:
                    best_df = df
                    best_columns = len(df.columns)
                    
                # 十分な数のカラムがある場合は早期終了
                if best_columns >= 5:
                    break
                    
            except Exception:
                continue
                
        if best_columns >= 5:
            break
    
    # 最良の結果を返す、なければデフォルトで再試行
    if best_df is not None:
        return best_df
    else:
        uploaded_file.seek(0)
        return pd.read_csv(uploaded_file, encoding=encoding)

def calculate_japanese_quality_score(df):
    """読み込んだCSVの品質を0-10のスコアで評価"""
    try:
        # データフレームが空でないことを確認
        if df.empty or len(df.columns) == 0:
            return 0
        
        score = 0
        
        # カラム名と最初の数行のデータをサンプルとして検査
        sample_texts = []
        
        # カラム名をチェック
        column_names = [str(col) for col in df.columns[:10]]
        sample_texts.extend(column_names)
        
        # 最初の数行のデータをチェック
        for i in range(min(3, len(df))):
            for j in range(min(5, len(df.columns))):
                sample_texts.append(str(df.iloc[i, j]))
        
        sample_text = ' '.join(sample_texts)
        
        # 1. 文字化けパターンの検出 (マイナス点)
        garbled_patterns = [
            ('��', -5),  # よくある文字化け記号
            ('����', -5),
            ('ï¿½', -5),
            ('\ufffd', -5),  # Unicode replacement character
            ('Ã¤', -3),    # UTF-8の文字化け
            ('Ã¯', -3),
            ('Ã¦', -3),
            ('â€', -3),
            ('ã¤', -3),    # 追加の文字化けパターン
            ('ã¯', -3),
            ('ã¦', -3),
            ('ã¨', -3),
            ('ã‚', -3),
            ('ã„', -3),
            ('ã†', -3),
            ('ã…', -3),
            ('ê', -2),     # MacRoman由来の文字化け
            ('ë', -2),
            ('è', -2),
            ('é', -2),
        ]
        
        for pattern, penalty in garbled_patterns:
            if pattern in sample_text:
                score += penalty
        
        # 2. 日本語文字の存在チェック (プラス点)
        if has_japanese_characters(sample_text):
            score += 5
            
            # より詳細な日本語文字チェック
            import re
            hiragana_count = len(re.findall(r'[\u3040-\u309F]', sample_text))
            katakana_count = len(re.findall(r'[\u30A0-\u30FF]', sample_text))
            kanji_count = len(re.findall(r'[\u4E00-\u9FAF]', sample_text))
            
            # 日本語文字の種類が多いほど高得点
            if hiragana_count > 0:
                score += 1
            if katakana_count > 0:
                score += 1
            if kanji_count > 0:
                score += 2
        
        # 3. 意味のある文字列の存在チェック（このファイル特有の内容も含む）
        meaningful_patterns = [
            'コード', 'データ', '実績', '予測', '計画', '分類', '年月',
            '商品', '売上', '需要', '在庫', '価格', '金額', '数量',
            '生産工場', '生産ライン', 'ABC区分', '出庫実績', 'ハイブリッド',
            '構成比率', '異常値', '須賀川'  # このファイル特有の内容
        ]
        
        matched_patterns = 0
        for pattern in meaningful_patterns:
            if pattern in sample_text:
                matched_patterns += 1
        
        # マッチした意味のあるパターンの数に応じてスコアを加算
        if matched_patterns >= 3:
            score += 3  # 多くのパターンがマッチした場合は高得点
        elif matched_patterns >= 1:
            score += 1
        
        # 4. 基本的な読み込み成功ボーナス
        score += 2
        
        # スコアを0-10の範囲に正規化
        return max(0, min(10, score))
        
    except Exception:
        return 0

def has_japanese_characters(text):
    """テキストに日本語文字が含まれているかチェック"""
    import re
    # ひらがな、カタカナ、漢字のUnicode範囲をチェック
    japanese_pattern = re.compile(r'[\u3040-\u309F\u30A0-\u30FF\u4E00-\u9FAF]')
    return bool(japanese_pattern.search(text))

def validate_mapped_data(df):
    """マッピングされたデータの基本検証"""
    try:
        # 必須カラムの存在確認
        required_columns = ['P_code', 'Date', 'Actual', 'AI_pred', 'Plan_01']
        for col in required_columns:
            if col not in df.columns:
                st.error(f"❌ 必須カラム '{col}' が見つかりません")
                return False
        
        # データ型の確認
        numeric_columns = ['Actual', 'AI_pred', 'Plan_01']
        if 'Plan_02' in df.columns:
            numeric_columns.append('Plan_02')
        
        for col in numeric_columns:
            if not pd.api.types.is_numeric_dtype(df[col]):
                try:
                    # 数値変換を試行
                    df[col] = pd.to_numeric(df[col], errors='coerce')
                    null_count = df[col].isnull().sum()
                    if null_count > 0:
                        st.warning(f"⚠️ {col}列に{null_count}件の数値変換できないデータがありました（NaNに変換）")
                except:
                    st.error(f"❌ {col}列を数値型に変換できません")
                    return False
        
        # 基本統計情報の確認
        if len(df) == 0:
            st.error("❌ データが空です")
            return False
        
        st.success(f"✅ データ検証完了: {len(df)}件のデータ")
        return True
        
    except Exception as e:
        st.error(f"❌ データ検証エラー: {str(e)}")
        return False

def apply_monthly_correction(df):
    """月別合計値補正を適用"""
    corrected_df = df.copy()
    
    # 分類カラムが存在する場合は分類ごとに補正
    if 'category_code' in df.columns and df['category_code'].notna().any():
        category_col = 'category_code'
        categories = df[category_col].dropna().unique()
    else:
        # 分類がない場合は全体で補正
        category_col = None
        categories = [None]
    
    # Plan_02の存在確認
    has_plan_02 = 'Plan_02' in df.columns
    
    for category in categories:
        if category_col:
            category_data = corrected_df[corrected_df[category_col] == category]
        else:
            category_data = corrected_df
        
        # 月別の集計（Plan_02の存在に応じて動的に設定）
        agg_dict = {
            'AI_pred': 'sum',
            'Plan_01': 'sum'
        }
        
        if has_plan_02:
            agg_dict['Plan_02'] = 'sum'
        
        monthly_data = category_data.groupby('Date').agg(agg_dict).reset_index()
        
        for _, month_row in monthly_data.iterrows():
            date = month_row['Date']
            plan_01_total = month_row['Plan_01']
            ai_pred_total = month_row['AI_pred']
            
            # 補正係数の計算
            if ai_pred_total > 0:
                ai_correction_factor = plan_01_total / ai_pred_total
            else:
                ai_correction_factor = 1.0
            
            # AI予測の補正
            if category_col:
                mask = (corrected_df[category_col] == category) & (corrected_df['Date'] == date)
            else:
                mask = (corrected_df['Date'] == date)
            
            # データ型の互換性を保つため、明示的にfloat64型に変換してから計算
            corrected_df.loc[mask, 'AI_pred'] = corrected_df.loc[mask, 'AI_pred'].astype('float64') * ai_correction_factor
            
            # Plan_02が存在する場合のみ補正
            if has_plan_02:
                plan_02_total = month_row['Plan_02']
                if plan_02_total > 0:
                    plan_02_correction_factor = plan_01_total / plan_02_total
                    # データ型の互換性を保つため、明示的にfloat64型に変換してから計算
                    corrected_df.loc[mask, 'Plan_02'] = corrected_df.loc[mask, 'Plan_02'].astype('float64') * plan_02_correction_factor
    
    return corrected_df

def create_monthly_summary_table(df):
    """年月別集計結果テーブルを作成"""
    try:
        # 直近12か月のデータに制限
        if 'Date' not in df.columns:
            return pd.DataFrame()
        
        # 年月データの並び替え
        unique_dates = sorted(df['Date'].unique(), reverse=True)[:12]
        
        # カスタマイズされた項目名を取得
        def get_custom_column_name(col_key):
            """カスタマイズされた項目名を取得（10文字制限付き）"""
            if 'custom_column_names' in st.session_state and col_key in st.session_state.custom_column_names:
                custom_name = st.session_state.custom_column_names[col_key].strip()
                if custom_name:
                    # 全角10文字を超える場合は省略
                    if len(custom_name) > 10:
                        return custom_name[:9] + '…'
                    else:
                        return custom_name
            
            # デフォルト名称
            defaults = {
                'AI_pred': 'AI予測',
                'Plan_01': '計画01',
                'Plan_02': '計画02'
            }
            return defaults.get(col_key, col_key)
        
        # カスタム項目名を取得
        ai_pred_name = get_custom_column_name('AI_pred')
        plan_01_name = get_custom_column_name('Plan_01')
        plan_02_name = get_custom_column_name('Plan_02')
        
        # 集計データの作成
        summary_data = []
        
        for date in reversed(unique_dates):  # 古い順に表示
            date_data = df[df['Date'] == date]
            
            # 年月のフォーマット
            date_str = str(date)
            if len(date_str) == 6:  # YYYYMM形式
                formatted_date = f"{date_str[:4]}年{date_str[4:6]}月"
            else:
                formatted_date = str(date)
            
            row = {
                '年月': formatted_date,
                '実績合計': int(date_data['Actual'].sum()),
                ai_pred_name: int(date_data['AI_pred'].sum()),
                plan_01_name: int(date_data['Plan_01'].sum())
            }
            
            # Plan_02が存在する場合は追加
            if 'Plan_02' in df.columns:
                row[plan_02_name] = int(date_data['Plan_02'].sum())
            
            summary_data.append(row)
        
        # 合計行を追加
        total_row = {
            '年月': '合計',
            '実績合計': int(df[df['Date'].isin(unique_dates)]['Actual'].sum()),
            ai_pred_name: int(df[df['Date'].isin(unique_dates)]['AI_pred'].sum()),
            plan_01_name: int(df[df['Date'].isin(unique_dates)]['Plan_01'].sum())
        }
        
        if 'Plan_02' in df.columns:
            total_row[plan_02_name] = int(df[df['Date'].isin(unique_dates)]['Plan_02'].sum())
        
        summary_data.append(total_row)
        
        result_df = pd.DataFrame(summary_data)
        
        return result_df
        
    except Exception as e:
        st.error(f"年月別集計テーブル作成エラー: {str(e)}")
        return pd.DataFrame()

def show_abc_settings():
    """ABC区分設定の詳細設定画面を表示"""
    if st.session_state.abc_setting_mode == 'ratio':
        show_ratio_settings()
    else:
        show_quantity_settings()

def show_ratio_settings():
    """構成比率範囲設定画面"""
    
    # 区分の追加
    col1, col2 = st.columns([3, 1])
    with col1:
        additional_options = [''] + [f"{cat['name']}区分" for cat in ABC_CLASSIFICATION_SETTINGS['additional_categories']]
        new_category_display = st.selectbox("追加する区分", options=additional_options)
    with col2:
        if st.button("区分を追加する", disabled=not new_category_display):
            add_abc_category(new_category_display.replace('区分', ''), 'ratio')
    
    # 区分設定の編集
    edited_categories = []
    for i, category in enumerate(st.session_state.abc_categories):
        col1, col2, col3, col4 = st.columns([1, 2, 2, 1])
        
        with col1:
            st.markdown(f"**{category['name']}区分**")
        
        with col2:
            # リアルタイムの入力値を取得
            if i == 0:
                start_ratio = 0.0
            else:
                # 前の区分のリアルタイム入力値を取得
                prev_key = f"end_{i-1}"
                if prev_key in st.session_state:
                    start_ratio = st.session_state[prev_key] / 100.0
                else:
                    start_ratio = edited_categories[i-1]['end_ratio'] if i-1 < len(edited_categories) else 0.0
            st.number_input(
                f"開始%", 
                value=float(int(start_ratio * 100)), 
                disabled=True, 
                step=1.0,
                format="%.0f",
                key=f"start_{i}"
            )
        
        with col3:
            is_last = (i == len(st.session_state.abc_categories) - 1)
            if is_last:
                end_ratio = 1.0
                st.number_input(
                    f"終了%", 
                    value=100.0, 
                    disabled=True, 
                    step=1.0,
                    format="%.0f",
                    key=f"end_{i}"
                )
            else:
                # StreamlitCloud対応：step=1.0, format="%.0f"に変更して整数入力を優先
                end_ratio_input = st.number_input(
                    f"終了%",
                    min_value=max(0.0, (start_ratio * 100) + 1.0),
                    max_value=100.0,
                    value=float(int(category['end_ratio'] * 100)),  # 整数値に丸める
                    step=1.0,
                    format="%.0f",
                    key=f"end_{i}",
                    help=f"整数値を入力してください（例：25、80、90）。最小値: {max(0.0, (start_ratio * 100) + 1.0):.0f}%。小数点が必要な場合は、一度整数で保存後、データを直接編集してください。"
                )
                end_ratio = end_ratio_input / 100.0
        
        with col4:
            if len(st.session_state.abc_categories) > 1 and st.button("🗑️", key=f"delete_{i}"):
                st.session_state.abc_categories.pop(i)
                st.rerun()
        
        edited_categories.append({
            'name': category['name'],
            'start_ratio': start_ratio,
            'end_ratio': end_ratio,
            'description': category.get('description', f'{category["name"]}区分')
        })
    
    st.session_state.abc_categories = edited_categories

def show_quantity_settings():
    """数量範囲設定画面"""
<<<<<<< HEAD
=======
    st.markdown("**数量範囲設定**")
    st.info("月平均実績値の多い順にソートし、指定した数量範囲に基づいて分類単位ごとにABC分析を行います。 \n**※月平均実績値＝全期間の実績値合計 ÷ 対象月数**")
    
    # デフォルト値を累積構成比率に基づいて自動計算
    if 'abc_quantity_auto_calculated' not in st.session_state:
        st.session_state.abc_quantity_categories = calculate_quantity_defaults_from_ratio()
        st.session_state.abc_quantity_auto_calculated = True
>>>>>>> 25688db8
    
    # 区分の追加
    col1, col2 = st.columns([3, 1])
    with col1:
        additional_options = [''] + [f"{cat['name']}区分" for cat in ABC_CLASSIFICATION_SETTINGS['additional_categories']]
        new_category_display = st.selectbox("追加する区分", options=additional_options, key="qty_add")
    with col2:
        if st.button("区分を追加する", disabled=not new_category_display, key="add_qty_btn"):
            add_abc_category(new_category_display.replace('区分', ''), 'quantity')
    
    # 区分設定の編集
    edited_categories = []
    for i, category in enumerate(st.session_state.abc_quantity_categories):
        col1, col2, col3, col4 = st.columns([1, 2, 2, 1])
        
        with col1:
            st.markdown(f"**{category['name']}区分**")
        
        with col2:
            st.markdown("上限：――")
        
        with col3:
            is_last = (i == len(st.session_state.abc_quantity_categories) - 1)
            if is_last:
                min_value = 0
                st.number_input(
                    "下限値", 
                    value=0, 
                    disabled=True, 
                    step=1,
                    format="%d",
                    key=f"qty_min_{i}"
                )
            else:
                min_value = st.number_input(
                    "下限値",
                    min_value=0,
                    value=category.get('min_value', 0),
                    step=1,
                    format="%d",
                    key=f"qty_min_{i}",
                    help="整数値を入力してください（例：100）"
                )
        
        with col4:
            if len(st.session_state.abc_quantity_categories) > 1 and st.button("🗑️", key=f"qty_delete_{i}"):
                st.session_state.abc_quantity_categories.pop(i)
                st.rerun()
        
        edited_categories.append({
            'name': category['name'],
            'min_value': min_value,
            'description': category.get('description', f'{category["name"]}区分')
        })
    
    st.session_state.abc_quantity_categories = edited_categories

def calculate_quantity_defaults_from_ratio():
    """累積構成比率に基づいて数量範囲のデフォルト値を自動計算"""
    try:
        # 対象データの取得
        df = st.session_state.data.copy()
        
        # 対象分類の決定
        target_categories = st.session_state.selected_generation_categories if st.session_state.selected_generation_categories else None
        
        if target_categories:
            # 特定分類が選択されている場合
            df_filtered = df[df['category_code'].isin(target_categories)]
        else:
            # 「全て」が選択されている場合
            df_filtered = df
        
        if df_filtered.empty:
            # データがない場合はデフォルト値を返す
            return [
                {'name': 'A', 'min_value': 1000, 'description': 'A区分：高実績商品'},
                {'name': 'B', 'min_value': 100, 'description': 'B区分：中実績商品'},
                {'name': 'C', 'min_value': 0, 'description': 'C区分：低実績商品'}
            ]
        
        # 月平均実績値の計算
        # 期間数の計算（Dateカラムがある場合）
        if 'Date' in df_filtered.columns:
            unique_dates = df_filtered['Date'].nunique()
            period_count = max(1, unique_dates)
        else:
            period_count = 1
        
        # 商品コード別の月平均実績値を計算
        product_summary = df_filtered.groupby('Product_code')['Actual'].sum().reset_index()
        product_summary['monthly_avg'] = product_summary['Actual'] / period_count
        product_summary = product_summary.sort_values('monthly_avg', ascending=False)
        
        # 累積構成比率の計算
        total_actual = product_summary['monthly_avg'].sum()
        product_summary['cumulative_ratio'] = product_summary['monthly_avg'].cumsum() / total_actual
        
        # A区分（50%）とB区分（80%）の境界値を計算
        a_boundary_idx = product_summary[product_summary['cumulative_ratio'] <= 0.5].index
        b_boundary_idx = product_summary[product_summary['cumulative_ratio'] <= 0.8].index
        
        if len(a_boundary_idx) > 0:
            a_min_value = int(product_summary.loc[a_boundary_idx[-1], 'monthly_avg'])
        else:
            a_min_value = int(product_summary['monthly_avg'].max() * 0.5)
        
        if len(b_boundary_idx) > 0:
            b_min_value = int(product_summary.loc[b_boundary_idx[-1], 'monthly_avg'])
        else:
            b_min_value = int(product_summary['monthly_avg'].max() * 0.2)
        
        # 最小値を確保
        a_min_value = max(a_min_value, 100)
        b_min_value = max(b_min_value, 10)
        
        return [
            {'name': 'A', 'min_value': a_min_value, 'description': 'A区分：高実績商品'},
            {'name': 'B', 'min_value': b_min_value, 'description': 'B区分：中実績商品'},
            {'name': 'C', 'min_value': 0, 'description': 'C区分：低実績商品'}
        ]
        
    except Exception as e:
        # エラーが発生した場合はデフォルト値を返す
        st.warning(f"デフォルト値の自動計算でエラーが発生しました: {str(e)}")
        return [
            {'name': 'A', 'min_value': 1000, 'description': 'A区分：高実績商品'},
            {'name': 'B', 'min_value': 100, 'description': 'B区分：中実績商品'},
            {'name': 'C', 'min_value': 0, 'description': 'C区分：低実績商品'}
        ]

def add_abc_category(category_name, mode):
    """ABC区分の追加"""
    if mode == 'ratio':
        existing_names = [cat['name'] for cat in st.session_state.abc_categories]
        if category_name not in existing_names:
            last_end = max([cat['end_ratio'] for cat in st.session_state.abc_categories]) if st.session_state.abc_categories else 0.0
            # より実用的なデフォルト値を設定（10%刻み）
            default_increment = 0.1  # 10%
            new_end_ratio = min(1.0, last_end + default_increment)
            # 整数パーセンテージになるよう調整
            new_end_ratio = round(new_end_ratio, 1)
            
            new_category = {
                'name': category_name,
                'start_ratio': last_end,
                'end_ratio': new_end_ratio,
                'description': f'{category_name}区分'
            }
            st.session_state.abc_categories.append(new_category)
            st.rerun()
    else:
        existing_names = [cat['name'] for cat in st.session_state.abc_quantity_categories]
        if category_name not in existing_names:
            # より実用的なデフォルト値を設定
            default_min_value = 100  # 100単位のデフォルト値
            
            new_category = {
                'name': category_name,
                'min_value': default_min_value,
                'description': f'{category_name}区分'
            }
            st.session_state.abc_quantity_categories.append(new_category)
            st.rerun()

def execute_abc_generation_process():
    """ABC区分自動生成処理の実行"""
    try:
        with st.status("🔄 ABC区分を自動生成中...", expanded=True) as status:
            st.write("実績値データを分析中...")
            
            # 区分設定の妥当性チェック
            if st.session_state.abc_setting_mode == 'ratio':
                is_valid, error_msg = validate_abc_categories(st.session_state.abc_categories)
                current_categories = st.session_state.abc_categories
            else:
                is_valid, error_msg = validate_abc_quantity_categories(st.session_state.abc_quantity_categories)
                current_categories = st.session_state.abc_quantity_categories
            
            if not is_valid:
                st.error(f"❌ ABC区分設定エラー: {error_msg}")
                status.update(label="❌ ABC区分設定エラー", state="error")
                return
            
            st.write("🔢 商品コード別実績値を集計中...")
            
            # 処理対象の決定
            target_categories = st.session_state.selected_generation_categories if st.session_state.selected_generation_categories else None
            preserve_existing = True
            
            # ABC区分の計算
            mapped_df = st.session_state.data.copy()
            
            if st.session_state.abc_setting_mode == 'ratio':
                mapped_df = calculate_abc_classification(
                    mapped_df,
                    categories=current_categories,
                    base_column='Actual',
                    target_categories=target_categories,
                    preserve_existing=preserve_existing
                )
            else:
                mapped_df = calculate_abc_classification_by_quantity(
                    mapped_df,
                    categories=current_categories,
                    base_column='Actual',
                    target_categories=target_categories,
                    preserve_existing=preserve_existing
                )
            
            st.session_state.data = mapped_df
            st.session_state.abc_generation_completed = True
            
            st.write("✅ ABC区分の割り当て完了")
            status.update(label="✅ ABC区分自動生成完了", state="complete")
            st.rerun()
            
    except Exception as e:
        st.error(f"❌ ABC区分計算エラー: {str(e)}")

def show_abc_generation_results():
    """ABC区分生成結果の表示"""
    abc_summary = get_abc_classification_summary(st.session_state.data, 'Class_abc', 'Actual')
    
    if abc_summary:
        # 分類フィルター
        if 'category_code' in st.session_state.data.columns:
            categories = ['全て'] + sorted(st.session_state.data['category_code'].dropna().unique().tolist())
            selected_category = st.selectbox("分類フィルター", categories, key="abc_filter")
            
            if selected_category != '全て':
                filtered_data = st.session_state.data[st.session_state.data['category_code'] == selected_category]
                abc_summary = get_abc_classification_summary(filtered_data, 'Class_abc', 'Actual')
        
        # 結果テーブルの作成
        abc_result_data = []
        total_count = 0
        total_actual = 0
        
        sorted_categories = sorted(abc_summary['counts'].keys())
        
        for category in sorted_categories:
            count = abc_summary['counts'].get(category, 0)
            ratio = abc_summary['ratios'].get(category, 0)
            actual_sum = abc_summary['actual_sums'].get(category, 0)
            
            abc_result_data.append({
                'ABC区分': f"{category}区分",
                '件数': count,
                '実績合計': actual_sum,
                '構成比率（%）': f"{ratio:.2f}%"
            })
            total_count += count
            total_actual += actual_sum
        
        # 合計行を追加
        abc_result_data.append({
            'ABC区分': '合計',
            '件数': total_count,
            '実績合計': total_actual,
            '構成比率（%）': "100.00%"
        })
        
        result_df = pd.DataFrame(abc_result_data)
        
        # 数値項目にカンマを追加
        formatted_abc_df = result_df.copy()
        formatted_abc_df['件数'] = formatted_abc_df['件数'].apply(
            lambda x: f"{x:,}" if isinstance(x, (int, float)) else x
        )
        formatted_abc_df['実績合計'] = formatted_abc_df['実績合計'].apply(
            lambda x: f"{x:,.0f}" if isinstance(x, (int, float)) else x
        )
        
        # Streamlit標準のcolumn_configで数値項目を左詰めカンマ付き表示（均等割り）
        st.dataframe(
            formatted_abc_df, 
            use_container_width=True, 
            hide_index=True,
            column_config={
                "ABC区分": st.column_config.TextColumn(
                    "ABC区分",
                    help="ABC区分の分類",
                    width="medium"
                ),
                "件数": st.column_config.TextColumn(
                    "件数",
                    help="該当する商品の件数",
                    width="medium"
                ),
                "実績合計": st.column_config.TextColumn(
                    "実績合計",
                    help="実績値の合計",
                    width="medium"
                ),
                "構成比率（%）": st.column_config.TextColumn(
                    "構成比率（%）",
                    help="全体に占める構成比率",
                    width="medium"
                )
            }
        )<|MERGE_RESOLUTION|>--- conflicted
+++ resolved
@@ -535,10 +535,7 @@
         
         with abc_method_col1:
             selected_method = st.radio("区分設定方式", ["構成比率で区分", "数量範囲で区分"], horizontal=True)
-<<<<<<< HEAD
-=======
             previous_mode = st.session_state.get('abc_setting_mode', 'ratio')
->>>>>>> 25688db8
             if selected_method == "構成比率で区分":
                 st.session_state.abc_setting_mode = 'ratio'
             else:
@@ -548,12 +545,6 @@
                     st.session_state.abc_quantity_auto_calculated = False
         
         # 選択した方式の説明を表示
-        if st.session_state.abc_setting_mode == 'ratio':
-            st.info("実績値の多い順にソートし、指定した累積構成比率に基づいて分類単位ごとにABC分析を行います。 \n**※実績値＝全期間の実績値合計**")
-        else:
-            st.info("月平均実績値の多い順にソートし、指定した数量範囲に基づいて分類単位ごとにABC分析を行います。 \n**※月平均実績値＝全期間の実績値合計 ÷ 対象月数**")
-        
-        # 選択した方式に応じて説明文を全幅で表示
         if st.session_state.abc_setting_mode == 'ratio':
             st.info("実績値の多い順にソートし、指定した累積構成比率に基づいて分類単位ごとにABC分析を行います。 \n**※実績値＝全期間の実績値合計**")
         else:
@@ -1154,16 +1145,11 @@
 
 def show_quantity_settings():
     """数量範囲設定画面"""
-<<<<<<< HEAD
-=======
-    st.markdown("**数量範囲設定**")
-    st.info("月平均実績値の多い順にソートし、指定した数量範囲に基づいて分類単位ごとにABC分析を行います。 \n**※月平均実績値＝全期間の実績値合計 ÷ 対象月数**")
     
     # デフォルト値を累積構成比率に基づいて自動計算
     if 'abc_quantity_auto_calculated' not in st.session_state:
         st.session_state.abc_quantity_categories = calculate_quantity_defaults_from_ratio()
         st.session_state.abc_quantity_auto_calculated = True
->>>>>>> 25688db8
     
     # 区分の追加
     col1, col2 = st.columns([3, 1])
